name: Build

# Controls when the workflow will run
on:
  # Triggers the workflow on push or pull request
  push:
    paths-ignore:
      - "docs/**"
      - "ci/**"

  # Allows you to run this workflow manually from the Actions tab
  workflow_dispatch:
    inputs:
      BUILD_TYPE:
        description: 'Build Type'
        required: true
        default: 'Release'
        type: choice
        options:
          - 'Debug'
          - 'RelWithDebInfo'
          - 'Release'

env:
<<<<<<< HEAD
=======
  # Customize the CMake build type here (Release, Debug, RelWithDebInfo, etc.)
  BUILD_TYPE: RelWithDebInfo
>>>>>>> 391e5f0d
  BUILD_DIR: build
  LLVM_VERSION: 11.1.0
  WIN_FILE: win-x64.zip
  MACOS_FILE: macos-x86_64.tar.gz
  LINUX_FILE: linux-x86_64.tar.gz

# A workflow run is made up of one or more jobs that can run sequentially or in parallel
jobs:

  # This workflow contains multiple "build" jobs
  build:
    strategy:
      fail-fast: false
      matrix:
        os: [ ubuntu-latest, macos-latest, windows-latest ]
    runs-on: ${{ matrix.os }}

    outputs:
      winversion: ${{ steps.version-win.outputs.version }}
      version: ${{ steps.version.outputs.version }}

    steps:
      - uses: actions/checkout@v2

      - name: Dependencies
        if: matrix.os == 'ubuntu-latest'
        run: sudo sudo apt-get -y install binutils-dev libdw-dev libdwarf-dev

      - name: Configure
        run: cmake -E make_directory ${{env.BUILD_DIR}}

      - name: Set Build Type
        shell: bash
        run: |
          if [ -z "${{ github.event.inputs.BUILD_TYPE }}" ]; then
            echo "BUILD_TYPE=Release" >> $GITHUB_ENV
          else
            echo "BUILD_TYPE=${{ github.event.inputs.BUILD_TYPE }}" >> $GITHUB_ENV
          fi  

      - name: Build
        working-directory: ${{github.workspace}}/${{env.BUILD_DIR}}
        run: |
          cmake .. -DCMAKE_BUILD_TYPE=${{env.BUILD_TYPE}} -DCMAKE_VERBOSE_MAKEFILE=ON
          cmake --build . --config ${{env.BUILD_TYPE}}

      - name: Test
        if: matrix.os == 'ubuntu-latest' || matrix.os == 'macos-latest'
        working-directory: ${{github.workspace}}/${{env.BUILD_DIR}}/test
        run: ./fly_test

      - name: Test
        if: matrix.os == 'windows-latest'
        working-directory: ${{github.workspace}}\${{env.BUILD_DIR}}\test\${{env.BUILD_TYPE}}
        run: |
          ls
          .\fly_test.exe --gtest_filter='-CmdTest.EmitOut'

      - name: Read Version (Unix)
        id: version
        if: github.ref == 'refs/heads/main' && (matrix.os == 'ubuntu-latest' || matrix.os == 'macos-latest')
        run: echo "::set-output name=version::$(${{github.workspace}}/${{env.BUILD_DIR}}/src/fly --version-short)"

      - name: Read Version (Windows)
        id: version-win
        if: github.ref == 'refs/heads/main' && matrix.os == 'windows-latest'
        working-directory: ${{github.workspace}}\${{env.BUILD_DIR}}\src\${{env.BUILD_TYPE}}
        run: |
          echo "::set-output name=version::$(.\fly.exe --version-short)"

      - name: Linux Packaging
        if: github.ref == 'refs/heads/main' && matrix.os == 'ubuntu-latest'
        working-directory: ${{github.workspace}}/${{env.BUILD_DIR}}/src
        run: tar -czvf ../fly-${{ steps.version.outputs.version }}-${{env.LINUX_FILE}} fly

      - name: Windows Packaging
        if: github.ref == 'refs/heads/main' && matrix.os == 'windows-latest'
        working-directory: ${{github.workspace}}\${{env.BUILD_DIR}}\src\${{env.BUILD_TYPE}}
        run: 7z a ..\..\fly-${{ steps.version-win.outputs.version }}-${{env.WIN_FILE}} fly.exe

      - name: macOS Packaging
        if: github.ref == 'refs/heads/main' && matrix.os == 'macos-latest'
        working-directory: ${{github.workspace}}/${{env.BUILD_DIR}}/src
        run: tar -czvf ../fly-${{ steps.version.outputs.version }}-${{env.MACOS_FILE}} fly

      - uses: actions/upload-artifact@v2
        if: github.ref == 'refs/heads/main' && matrix.os == 'ubuntu-latest'
        with:
          name: linux-artifact
          path: ${{github.workspace}}/${{env.BUILD_DIR}}/fly-${{ steps.version.outputs.version }}-${{env.LINUX_FILE}}

      - uses: actions/upload-artifact@v2
        if: github.ref == 'refs/heads/main' && matrix.os == 'windows-latest'
        with:
          name: windows-artifact
          path: ${{github.workspace}}/${{env.BUILD_DIR}}/fly-${{ steps.version-win.outputs.version }}-${{env.WIN_FILE}}

      - uses: actions/upload-artifact@v2
        if: github.ref == 'refs/heads/main' && matrix.os == 'macos-latest'
        with:
          name: macos-artifact
          path: ${{github.workspace}}/${{env.BUILD_DIR}}/fly-${{ steps.version.outputs.version }}-${{env.MACOS_FILE}}

  release:
    needs: [build]
    # The type of runner that the job will run on
    runs-on: ubuntu-latest

    defaults:
      run:
        shell: bash

    # Steps represent a sequence of tasks that will be executed as part of the job
    steps:
      - uses: actions/download-artifact@v2
        if: github.ref == 'refs/heads/main'
        with:
          name: linux-artifact

      - uses: actions/download-artifact@v2
        if: github.ref == 'refs/heads/main'
        with:
          name: windows-artifact

      - uses: actions/download-artifact@v2
        if: github.ref == 'refs/heads/main'
        with:
          name: macos-artifact

      - name: Release
        if: github.ref == 'refs/heads/main'
        uses: actions/create-release@v1
        id: create_release
        with:
          draft: false
          prerelease: true
          release_name: Fly ${{ needs.build.outputs.version }}
          tag_name: v${{ needs.build.outputs.version }}
        env:
          GITHUB_TOKEN: ${{ github.token }}

      - name: Linux Upload
        if: github.ref == 'refs/heads/main'
        uses: actions/upload-release-asset@v1
        env:
          GITHUB_TOKEN: ${{ github.token }}
        with:
          upload_url: ${{ steps.create_release.outputs.upload_url }}
          asset_path: fly-${{ needs.build.outputs.version }}-${{env.LINUX_FILE}}
          asset_name: fly-${{ needs.build.outputs.version }}-${{env.LINUX_FILE}}
          asset_content_type: application/gzip

      - name: Windows Upload
        if: github.ref == 'refs/heads/main'
        uses: actions/upload-release-asset@v1
        env:
          GITHUB_TOKEN: ${{ github.token }}
        with:
          upload_url: ${{ steps.create_release.outputs.upload_url }}
          asset_path: fly-${{ needs.build.outputs.version }}-${{env.WIN_FILE}}
          asset_name: fly-${{ needs.build.outputs.version }}-${{env.WIN_FILE}}
          asset_content_type: application/gzip

      - name: macOS Upload
        if: github.ref == 'refs/heads/main'
        uses: actions/upload-release-asset@v1
        env:
          GITHUB_TOKEN: ${{ github.token }}
        with:
          upload_url: ${{ steps.create_release.outputs.upload_url }}
          asset_path: fly-${{ needs.build.outputs.version }}-${{env.MACOS_FILE}}
          asset_name: fly-${{ needs.build.outputs.version }}-${{env.MACOS_FILE}}
          asset_content_type: application/gzip<|MERGE_RESOLUTION|>--- conflicted
+++ resolved
@@ -2,31 +2,15 @@
 
 # Controls when the workflow will run
 on:
-  # Triggers the workflow on push or pull request
+  # Triggers the workflow on push
   push:
     paths-ignore:
       - "docs/**"
       - "ci/**"
 
-  # Allows you to run this workflow manually from the Actions tab
-  workflow_dispatch:
-    inputs:
-      BUILD_TYPE:
-        description: 'Build Type'
-        required: true
-        default: 'Release'
-        type: choice
-        options:
-          - 'Debug'
-          - 'RelWithDebInfo'
-          - 'Release'
-
 env:
-<<<<<<< HEAD
-=======
   # Customize the CMake build type here (Release, Debug, RelWithDebInfo, etc.)
-  BUILD_TYPE: RelWithDebInfo
->>>>>>> 391e5f0d
+  BUILD_TYPE: Release
   BUILD_DIR: build
   LLVM_VERSION: 11.1.0
   WIN_FILE: win-x64.zip
@@ -60,12 +44,8 @@
 
       - name: Set Build Type
         shell: bash
-        run: |
-          if [ -z "${{ github.event.inputs.BUILD_TYPE }}" ]; then
-            echo "BUILD_TYPE=Release" >> $GITHUB_ENV
-          else
-            echo "BUILD_TYPE=${{ github.event.inputs.BUILD_TYPE }}" >> $GITHUB_ENV
-          fi  
+        if: github.ref == 'refs/heads/develop'
+        run: echo "BUILD_TYPE=RelWithDebInfo" >> $GITHUB_ENV
 
       - name: Build
         working-directory: ${{github.workspace}}/${{env.BUILD_DIR}}
